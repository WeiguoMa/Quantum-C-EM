"""
Author: weiguo_ma
Time: 04.07.2023
Contact: weiguo.m@iphy.ac.cn
"""
import itertools
import random
import string
import warnings

import matplotlib.pyplot as plt
import numpy as np
import tensornetwork as tn
import torch as tc


def is_nested(_lst: list) -> bool:
    r"""
    Check if a list is nested

    Args:
        _lst: the list to be checked

    Returns:
        True if the list is nested, False otherwise
    """
    return any(isinstance(_i, list) for _i in _lst)

def EdgeName2AxisName(_nodes: list[tn.Node] or list[tn.AbstractNode]):
    r"""
    ProcessFunction -->
        In tensornetwork package, axis_name is not equal to _name_of_edge_. While calculating, to ensure that
                we are using right order of axis_names, we need to set axis_names of _gate according to its edges' name.

    Args:
        _nodes: the node to be set axis_names.

    Returns:
        None, but the axis_names of _nodes will be set in memory.
    """
    if not isinstance(_nodes, list):
        if not isinstance(_nodes, tn.Node) and not isinstance(_nodes, tn.AbstractNode):
            raise ValueError('The input should be a list of nodes.')
        _nodes = [_nodes]

    for _node in _nodes:
        _axis_names = []
        for _edge in [_node[i] for i in range(_node.get_rank())]:
            # hardcode, which is relating to code design from weiguo
            if 'qr' in _edge.name:
                _edge.name = _edge.name.replace('qr', '')
            _axis_names.append(_edge.name)
        _node.axis_names = _axis_names

def ket0(dtype):
    r"""
    Return: Return the state |0>
    """
    return tc.tensor([1. + 0.j, 0. + 0.j], dtype=dtype)

def ket1(dtype):
    r"""
    Return: Return the state |1>
    """
    return tc.tensor([0. + 0.j, 1. + 0.j], dtype=dtype)

def ket_hadamard(dtype):
    r"""
    Return: Return the state |+>
    """
    return tc.tensor([1. / tc.sqrt(tc.tensor(2.)), 1. / tc.sqrt(tc.tensor(2.))], dtype=dtype)

def ket_plus(dtype):
    r"""
    Return: Return the state |+>
    """
    return tc.tensor([1. / tc.sqrt(tc.tensor(2.)), 1. / tc.sqrt(tc.tensor(2.))], dtype=dtype)

def ket_minus(dtype):
    r"""
    Return: Return the state |->
    """
    return tc.tensor([1. / tc.sqrt(tc.tensor(2.)), -1. / tc.sqrt(tc.tensor(2.))], dtype=dtype)

def create_ket0Series(qnumber: int, dtype=tc.complex128) -> list:
    r"""
    create initial qubits

    Args:
        qnumber: the number of qubits;
        dtype: the data type of the tensor.

    Returns:
        _mps: the initial mps with the state |0> * _number
    """

    _mps = [
        tn.Node(ket0(dtype), name='qubit_{}'.format(_ii),
                axis_names=['physics_{}'.format(_ii)]) for _ii in range(qnumber)
    ]
    # Initial nodes has no edges need to be connected, which exactly cannot be saying as a MPO.
    return _mps

def create_ket1Series(qnumber: int, dtype=tc.complex128) -> list:
    r"""
    create initial qubits

    Args:
        qnumber: the number of qubits;
        dtype: the data type of the tensor.

    Returns:
        _mps: the initial mps with the state |1> * _number
    """

    _mps = [
        tn.Node(ket1(dtype), name='qubit_{}'.format(_ii),
                axis_names=['physics_{}'.format(_ii)]) for _ii in range(qnumber)
    ]
    # Initial nodes has no edges need to be connected, which exactly cannot be saying as a MPO.
    return _mps

def create_ket_hadamardSeries(qnumber: int, dtype=tc.complex128) -> list:
    r"""
    create initial qubits

    Args:
        qnumber: the number of qubits;
        dtype: the data type of the tensor.

    Returns:
        _mps: the initial mps with the state |+> * _number
    """

    _mps = [
        tn.Node(ket_hadamard(dtype), name='qubit_{}'.format(_ii),
                axis_names=['physics_{}'.format(_ii)]) for _ii in range(qnumber)
    ]
    # Initial nodes has no edges need to be connected, which exactly cannot be saying as a MPO.
    return _mps

def create_ketPlusSeries(qnumber: int, dtype=tc.complex128) -> list:
    r"""
    create initial qubits

    Args:
        qnumber: the number of qubits;
        dtype

    Returns:
        _mps: the initial mps with the state |+> * _number
    """

    _mps = [
        tn.Node(ket_plus(dtype), name='qubit_{}'.format(_ii),
                axis_names=['physics_{}'.format(_ii)]) for _ii in range(qnumber)
    ]
    # Initial nodes has no edges need to be connected, which exactly cannot be saying as a MPO.
    return _mps

def create_ketMinusSeries(qnumber: int, dtype=tc.complex128) -> list:
    r"""
    create initial qubits

    Args:
        qnumber: the number of qubits;
        dtype: the data type of the tensor.

    Returns:
        _mps: the initial mps with the state |-> * _number
    """

    _mps = [
        tn.Node(ket_minus(dtype), name='qubit_{}'.format(_ii),
                axis_names=['physics_{}'.format(_ii)]) for _ii in range(qnumber)
    ]
    # Initial nodes has no edges need to be connected, which exactly cannot be saying as a MPO.
    return _mps

def create_ketRandomSeries(qnumber: int, tensor: tc.Tensor, dtype=tc.complex128) -> list:
    r"""
    create initial qubits

    Args:
        qnumber: the number of qubits;
        tensor: the tensor to be used to create nodes;
        dtype: the data type of the tensor.

    Returns:
        _mps: the initial mps with the state |random> * _number
    """

    tensor = tensor.to(dtype=dtype)
    _mps = [
        tn.Node(tensor, name='qubit_{}'.format(_ii),
                axis_names=['physics_{}'.format(_ii)]) for _ii in range(qnumber)
    ]
    # Initial nodes has no edges need to be connected, which exactly cannot be saying as a MPO.
    return _mps

def plot_nodes(_nodes):
    r"""
    Plot tensor network nodes.

    Args:
        _nodes: nodes to be plotted.

    Returns:
        None
    """
<<<<<<< HEAD
    def _re_permute(_axis_names_: list[str]):
        _left_, _right_ = [], []
        for _idx_, _name_ in enumerate(_axis_names_):
            if 'con_' not in _name_:
                _left_.append(_idx_)
            else:
                _right_.append(_idx_)
        return _left_ + _right_

    _qubits_conj = copy.deepcopy(_qubits)
    _allowed_outer_product = True

    # Differential name the conjugate qubits' edges name to permute the order of the indices
    for _i, _qubit_conj in enumerate(_qubits_conj):
        _qubit_conj.name = 'con_' + _qubit_conj.name
        for _ii in range(len(_qubit_conj.edges)):
            if 'physics' in _qubit_conj[_ii].name:
                _qubit_conj[_ii].name = 'con_' + _qubit_conj[_ii].name
                _qubit_conj.axis_names[_ii] = 'con_' + _qubit_conj.axis_names[_ii]

    _contract_nodes = []
    for i in range(len(_qubits)):
        if noisy is True:
            try:
                tn.connect(_qubits[i][f'I_{i}'], _qubits_conj[i][f'I_{i}'])
                _allowed_outer_product = False  # Edges between ket-bra are now connected, outer product is not allowed.
            except ValueError:
                _allowed_outer_product = True
        _contract_nodes.append(tn.contract_between(_qubits[i], _qubits_conj[i], name=f'contracted_qubit_{i}',
                                                   allow_outer_product=_allowed_outer_product))
    EdgeName2AxisName(_contract_nodes)

    # Reduced density matrix
    # Bra--Ket space of each qubit in memory are now contracted into a higher rank tensor with two physical indices.
    if reduced_index is not None:
        if isinstance(reduced_index, int):
            reduced_index = [reduced_index]
        if not isinstance(reduced_index, list):
            raise TypeError('reduced_index should be int or list[int]')
        for _idx in reduced_index:

            tn.connect(_contract_nodes[_idx][f'physics_{_idx}'], _contract_nodes[_idx][f'con_physics_{_idx}'])
            _contract_nodes[_idx] = tn.contract_trace_edges(_contract_nodes[_idx])
    else:
        reduced_index = []

    _dm = _contract_nodes[0]
    for _ii in range(1, len(_contract_nodes)):
        _dm = tn.contract_between(_dm, _contract_nodes[_ii], allow_outer_product=True, name='Contracted_DM_NODE')
    EdgeName2AxisName([_dm])

    _dm.tensor = tc.permute(_dm.tensor, _re_permute(_dm.axis_names))

    _reshape_size = len(_qubits) - len(reduced_index)
    return _dm, _dm.tensor.reshape((2 ** _reshape_size, 2 ** _reshape_size))
=======
    raise NotImplementedError('Plotting is not supported yet.')
>>>>>>> a0692109

def tc_expect(operator: tc.Tensor, state: tc.Tensor) -> tc.Tensor:
    if not isinstance(operator, tc.Tensor) or not isinstance(state, tc.Tensor):
        raise TypeError('torch.Tensor should be input')
    if state.shape[0] == state.shape[1]:
        matrix = tc.matmul(state, operator)
        return tc.abs(tc.sum(tc.diag(matrix)))
    else:
        if state.shape[0] == 1:
            # state is row
            state.reshape((state.shape[0], 1))
        result = tc.matmul(state.T.conj(), tc.matmul(operator, state))
        return tc.abs(result)

def basis_name_list(N: int) -> list:
    r"""
    Generate a series of bases' name, like
            N = 2, ['00', '01', '10', '11']
    """
    _binary_rep = ['0', '1']
    _b_set = [''.join(ii) for ii in itertools.product(_binary_rep, repeat=N)]
    return _b_set

def basis_list(N: int) -> list:
    r"""
    Generate a series of bases, like
                |00> = tensor([basis(2, 0), basis(2, 0)])
                |10> = tensor([basis(2, 1), basis(2, 0)])

    Attention:
            different from qutip.basis(4, 0), which != |00>

    Notice:
        Author didn't find whether there exists another fast way to generate such basis set,
            main goal is to get probability distribution from a density matrix.
                That is, p_{basis} = qutip.expect(density_matrix, basis)
                            --> p = <\psi|density_matrix|\psi>
    """
    _view_basis = []
    for ii in range(2 ** N):
        _basis = tc.zeros((2 ** N, 1), dtype=tc.complex128)
        _basis[ii] = 1
        _view_basis.append(_basis)
    return _view_basis

def density2prob(rho_in: tc.Tensor, bases: list = None, basis_name: list = None, tolerant: float = 5e-4) -> dict:
    r"""
    Transform density matrix into probability distribution with provided bases.

    Args:
        rho_in: density matrix;
        bases: provided projected bases;
        basis_name: name of bases, like '00000';
        tolerant: probability under this threshold will not be shown.

    Additional information:
        function utilized:
                tc_expect()
    """
    raise NotImplementedError('This function may cause error now.')
    _qn = int(np.log(rho_in.shape[0]) / np.log(2))

    if bases is None:
        bases = basis_list(_qn)

    _prob = []
    for ii in range(rho_in.shape[0]):
        _prob.append(tc_expect(rho_in, bases[ii]))

    # Form a dictionary
    if basis_name is None:
        basis_name = basis_name_list(_qn)
    _dc = {}
    for _i in range(len(basis_name)):
        _dc[basis_name[_i]] = tc.abs(_prob[_i])

    # Normalization
    _sum_result = 0
    for _value in _dc.values():
        _sum_result += _value
    for _name in _dc.keys():
        _dc[_name] = _dc[_name] / _sum_result

    # Remove prob. under threshold
    for _name in list(_dc.keys()):
        if _dc[_name] < tolerant:
            del _dc[_name]
            continue
    return _dc

def plot_histogram(prob_psi: dict, filename: str = None):
    r"""
    Plot a histogram of probability distribution.

    Args:
        prob_psi: probability of states, should be input as a dict;
        filename: location to save the fig, while None, it does not work.
    """
    if not isinstance(prob_psi, dict):
        raise TypeError('Prob distribution should be input as a dict, with keys as basis_name.')

    qnumber = len(list(prob_psi.keys())[0])

    plt.figure(figsize=(10, 8), dpi=300)
    plt.bar(prob_psi.keys(), prob_psi.values(), color='b')
    plt.ylim(ymax=1)
    plt.xticks(rotation=-45)
    plt.title(f'Probability distribution qnumber={qnumber}')
    plt.xlabel('State')
    plt.ylabel('Prob')

    if filename is not None:
        plt.savefig(filename)
    plt.show()

def select_device(device: str or int = 'cpu'):
    if isinstance(device, str):
        return device
    else:
        if tc.cuda.is_available():
            if device is None:
                return 'cuda:0'
            else:
                return f'cuda:{device}'
        else:
            warnings.warn('CUDA is not available, use CPU instead.')
            return 'cpu'

def generate_random_string_without_duplicate(_n: int):
    r"""
    Generate a random string without duplicate characters.

    Args:
        _n: The length of the string.

    Returns:
        _str: The random string.
    """
    def _generate_random_string(_n_):
        return ''.join(random.choices(string.ascii_lowercase, k=_n_))

    _str = _generate_random_string(_n)
    while len(_str) != len(set(_str)):
        _str = _generate_random_string(_n)
    return _str

def move_index(_str: str, _idx1: int, _idx2: int):
    r"""
    Move the index from _idx1 to _idx2.

    Args:
        _str: The string;
        _idx1: The index to be moved;
        _idx2: The index to be moved to.

    Returns:
        _str: The string after moving the index.
    """
    _str = list(_str)
    _str.insert(_idx2, _str.pop(_idx1))
    return ''.join(_str)<|MERGE_RESOLUTION|>--- conflicted
+++ resolved
@@ -208,65 +208,7 @@
     Returns:
         None
     """
-<<<<<<< HEAD
-    def _re_permute(_axis_names_: list[str]):
-        _left_, _right_ = [], []
-        for _idx_, _name_ in enumerate(_axis_names_):
-            if 'con_' not in _name_:
-                _left_.append(_idx_)
-            else:
-                _right_.append(_idx_)
-        return _left_ + _right_
-
-    _qubits_conj = copy.deepcopy(_qubits)
-    _allowed_outer_product = True
-
-    # Differential name the conjugate qubits' edges name to permute the order of the indices
-    for _i, _qubit_conj in enumerate(_qubits_conj):
-        _qubit_conj.name = 'con_' + _qubit_conj.name
-        for _ii in range(len(_qubit_conj.edges)):
-            if 'physics' in _qubit_conj[_ii].name:
-                _qubit_conj[_ii].name = 'con_' + _qubit_conj[_ii].name
-                _qubit_conj.axis_names[_ii] = 'con_' + _qubit_conj.axis_names[_ii]
-
-    _contract_nodes = []
-    for i in range(len(_qubits)):
-        if noisy is True:
-            try:
-                tn.connect(_qubits[i][f'I_{i}'], _qubits_conj[i][f'I_{i}'])
-                _allowed_outer_product = False  # Edges between ket-bra are now connected, outer product is not allowed.
-            except ValueError:
-                _allowed_outer_product = True
-        _contract_nodes.append(tn.contract_between(_qubits[i], _qubits_conj[i], name=f'contracted_qubit_{i}',
-                                                   allow_outer_product=_allowed_outer_product))
-    EdgeName2AxisName(_contract_nodes)
-
-    # Reduced density matrix
-    # Bra--Ket space of each qubit in memory are now contracted into a higher rank tensor with two physical indices.
-    if reduced_index is not None:
-        if isinstance(reduced_index, int):
-            reduced_index = [reduced_index]
-        if not isinstance(reduced_index, list):
-            raise TypeError('reduced_index should be int or list[int]')
-        for _idx in reduced_index:
-
-            tn.connect(_contract_nodes[_idx][f'physics_{_idx}'], _contract_nodes[_idx][f'con_physics_{_idx}'])
-            _contract_nodes[_idx] = tn.contract_trace_edges(_contract_nodes[_idx])
-    else:
-        reduced_index = []
-
-    _dm = _contract_nodes[0]
-    for _ii in range(1, len(_contract_nodes)):
-        _dm = tn.contract_between(_dm, _contract_nodes[_ii], allow_outer_product=True, name='Contracted_DM_NODE')
-    EdgeName2AxisName([_dm])
-
-    _dm.tensor = tc.permute(_dm.tensor, _re_permute(_dm.axis_names))
-
-    _reshape_size = len(_qubits) - len(reduced_index)
-    return _dm, _dm.tensor.reshape((2 ** _reshape_size, 2 ** _reshape_size))
-=======
     raise NotImplementedError('Plotting is not supported yet.')
->>>>>>> a0692109
 
 def tc_expect(operator: tc.Tensor, state: tc.Tensor) -> tc.Tensor:
     if not isinstance(operator, tc.Tensor) or not isinstance(state, tc.Tensor):
